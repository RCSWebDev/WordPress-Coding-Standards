<?php

switch_to_blog( $blogid ); // bad

eval( 'some_code' ); // bad

create_function( 'foo', 'bar(foo);' ); // bad

file_get_contents( $url ); // bad

vip_wp_file_get_contents( $url ); // bad

wp_remote_get( $url ); // bad

$ch = curl_init(); // bad

curl_close( $ch ); // bad

extract( array( 'a' => 1 ) ); // bad

<<<<<<< HEAD
add_role( 'test' );

setcookie( 'test', 'something' );
=======
add_role( 'test' ); // bad

array_pop( $array ); // ok

class Foo {
	function add_role() {} // ok
}
class Bar {
	static function add_role() {} // ok
}
$x = new Foo();
$x->add_role(); // ok
$y = Bar::add_role(); // ok
\SomeNamespace\add_role(); // ok

\add_role(); // bad
>>>>>>> 79b10b7a
<|MERGE_RESOLUTION|>--- conflicted
+++ resolved
@@ -18,11 +18,6 @@
 
 extract( array( 'a' => 1 ) ); // bad
 
-<<<<<<< HEAD
-add_role( 'test' );
-
-setcookie( 'test', 'something' );
-=======
 add_role( 'test' ); // bad
 
 array_pop( $array ); // ok
@@ -38,5 +33,4 @@
 $y = Bar::add_role(); // ok
 \SomeNamespace\add_role(); // ok
 
-\add_role(); // bad
->>>>>>> 79b10b7a
+\add_role(); // bad