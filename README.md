### WordPress Coding Standards for Codesniffer 1.3.0

This is an version of the Coding Standards available at [Urban Giraffe][], which were missing a `ruleset.xml` file, that stopped them being detected when I downloaded them and tried passing some WordPress core code through them. 

I know very little about Codesniffer beyond what I picked up in the last hour or two of reading the docs but I'm aiming to find a happy medium between letting developers stay productive, but stopping really shocking code being committed on projects, and me stumbling through this CodeSniffer tutorial here on [pear.php.net][]

### How to use this 

Once you've installed PEAR, install Codesniffer:

    pear install --alldeps PHP_CodeSniffer

Then install WordPress standards

<<<<<<< HEAD
    git clone git://github.com/mrchrisadams/Wordpress-Coding-Standards.git $(pear config-get php_dir)/PHP/CodeSniffer/Standards/Wordpress
=======
    git clone git@github.com:mrchrisadams/Wordpress-Coding-Standards.git $(pear config-get php_dir)/PHP/CodeSniffer/Standards/WordPress    
>>>>>>> cd35a922

Normally when working with PEAR, we'd use the pear install command, but github automatically names the files, in a way that think will confuse the pear install command, so we're falling back to git instead.

Then run the PHP code sniffer commandline tool on a given file, for example `wp-cron.php`. 

    phpcs --standard=WordPress -s wp-cron.php

You can use this to sniff individual files, or use different flags to recursively scan all the directories in a project. This command will show you each file it's scanning, and how many errors it's finding:

    phpcs -p -s -v --standard=WordPress .  

Output will like this:

    Registering sniffs in WordPress standard... DONE (11 sniffs registered)
    Creating file list... DONE (705 files in queue)
    Processing index.php [47 tokens in 31 lines]... DONE in < 1 second (2 errors, 0 warnings)
    Processing wp-activate.php [750 tokens in 102 lines]... DONE in < 1 second (47 errors, 2 warnings)
    Processing admin-ajax.php [14523 tokens in 1475 lines]... DONE in 2 seconds (449 errors, 44 warnings)
    Processing admin-footer.php [183 tokens in 43 lines]... DONE in < 1 second (19 errors, 0 warnings)
    Processing admin-functions.php [43 tokens in 16 lines]... DONE in < 1 second (2 errors, 0 warnings)
    Processing admin-header.php [1619 tokens in 196 lines]... DONE in < 1 second (110 errors, 1 warnings)
    Processing admin-post.php [144 tokens in 33 lines]... DONE in < 1 second (8 errors, 0 warnings)
    Processing admin.php [1906 tokens in 238 lines]... DONE in 1 second (128 errors, 1 warnings)
    Processing async-upload.php [623 tokens in 70 lines]... DONE in < 1 second (41 errors, 0 warnings)
    Processing comment.php [2241 tokens in 289 lines]... DONE in < 1 second (110 errors, 3 warnings)
    Processing colors-classic-rtl.css [517 tokens in 1 lines]... DONE in < 1 second (0 errors, 0 warnings)
    Processing colors-classic-rtl.dev.css [661 tokens in 79 lines]... DONE in < 1 second (0 errors, 0 warnings)
    Processing colors-classic.css ^C

    ... and so on...

### Using the WordPress standard on projects

Lots of WordPress's own code doesn't conform to these standards, so running this on your entire codebase will generate lots, and lots of errors. 

Instead, try installing the WordPress standard, then invoking it from a project specific codesniffer ruleset instead, like in the supplied example file.

Remove the `.example` suffix from project.ruleset.xml and run it in your
project root, pointing at a given file:

    mv project.ruleset.xml.example project.ruleset.xml
    phpcs -s -v -p --standard=./project.ruleset.xml a-sample-file.php

I've used a tiny subset of the options available to codesniffer in this example, and there's much more you can do here in a `ruleset.xml` file. Check the documentation site to see a [fully annotated example to build upon][] (which is where I started initially).

### Troubleshooting


Check your PATH if it includes new binaries added into the pear directories. I had to add `:/usr/local/php/bin` before I could call `phpcs` on the command line.

Remember that you can see where pear is looking for stuff, and putting things, by calling `pear config-show`. This is how I found out where the Codesniffer binary was added, and where the pear library is by default.


[pear.php.net]: http://pear.php.net/manual/en/package.php.php-codesniffer.coding-standard-tutorial.php
[Urban Giraffe]: http://urbangiraffe.com/articles/wordpress-codesniffer-standard/
[fully annotated example to build upon]: http://pear.php.net/manual/en/package.php.php-codesniffer.annotated-ruleset.php<|MERGE_RESOLUTION|>--- conflicted
+++ resolved
@@ -12,11 +12,7 @@
 
 Then install WordPress standards
 
-<<<<<<< HEAD
-    git clone git://github.com/mrchrisadams/Wordpress-Coding-Standards.git $(pear config-get php_dir)/PHP/CodeSniffer/Standards/Wordpress
-=======
-    git clone git@github.com:mrchrisadams/Wordpress-Coding-Standards.git $(pear config-get php_dir)/PHP/CodeSniffer/Standards/WordPress    
->>>>>>> cd35a922
+    git clone git://github.com/mrchrisadams/Wordpress-Coding-Standards.git $(pear config-get php_dir)/PHP/CodeSniffer/Standards/WordPress
 
 Normally when working with PEAR, we'd use the pear install command, but github automatically names the files, in a way that think will confuse the pear install command, so we're falling back to git instead.
 
